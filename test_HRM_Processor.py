--- conflicted
+++ resolved
@@ -202,9 +202,7 @@
     expected_start_times = np.array([1, 4, 7, 9])
     measured_start_times = hrm.index_beat_start_times(time, qrs_peak_locations)
 
-<<<<<<< HEAD
     assert np.array_equal(expected_start_times, measured_start_times)
-
 
 def test_determine_num_beats(hrm):
     """Tests the most basic functionality of the determine_num_beats
@@ -226,7 +224,4 @@
     expected_bpm = 60
     calculated_bpm = hrm.determine_bpm(start_times, duration)
 
-    assert expected_bpm == calculated_bpm
-=======
-    assert np.array_equal(expected_start_times, measured_start_times)
->>>>>>> 48be8a4c
+    assert expected_bpm == calculated_bpm